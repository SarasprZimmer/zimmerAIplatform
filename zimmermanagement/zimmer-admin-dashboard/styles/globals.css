@tailwind base;
@tailwind components;
@tailwind utilities;

/* Custom Font Loading - Farhang2 */
/* @font-face {
  font-family: 'Farhang2';
  src: url('/fonts/Farhang2-Thin.woff') format('woff');
  font-weight: 100;
  font-style: normal;
  font-display: swap;
} */

/* @font-face {
  font-family: 'Farhang2';
  src: url('/fonts/Farhang2-ExtraLight.woff') format('woff');
  font-weight: 200;
  font-style: normal;
  font-display: swap;
} */

/* @font-face {
  font-family: 'Farhang2';
  src: url('/fonts/Farhang2-Light.woff') format('woff');
  font-weight: 300;
  font-style: normal;
  font-display: swap;
} */

/* @font-face {
  font-family: 'Farhang2';
  src: url('/fonts/Farhang2-Regular.woff') format('woff');
  font-weight: 400;
  font-style: normal;
  font-display: swap;
} */

/* @font-face {
  font-family: 'Farhang2';
  src: url('/fonts/Farhang2-Medium.woff') format('woff');
  font-weight: 500;
  font-style: normal;
  font-display: swap;
} */

/* @font-face {
  font-family: 'Farhang2';
  src: url('/fonts/Farhang2-DemiBold.woff') format('woff');
  font-weight: 600;
  font-style: normal;
  font-display: swap;
} */

/* @font-face {
  font-family: 'Farhang2';
  src: url('/fonts/Farhang2-Bold.woff') format('woff');
  font-weight: 700;
  font-style: normal;
  font-display: swap;
} */

/* @font-face {
  font-family: 'Farhang2';
  src: url('/fonts/Farhang2-ExtraBold.woff') format('woff');
  font-weight: 800;
  font-style: normal;
  font-display: swap;
} */

/* @font-face {
  font-family: 'Farhang2';
  src: url('/fonts/Farhang2-Black.woff') format('woff');
  font-weight: 900;
  font-style: normal;
  font-display: swap;
} */

@layer base {
  html {
<<<<<<< HEAD
    font-family: 'Farhang2', 'Vazirmatn', -apple-system, BlinkMacSystemFont, 'Segoe UI', Roboto, sans-serif;
=======
    font-family: 'Vazirmatn', -apple-system, BlinkMacSystemFont, 'Segoe UI', Roboto, sans-serif;
>>>>>>> 625142d6
    scroll-behavior: smooth;
  } */
  
  body {
<<<<<<< HEAD
    font-family: 'Farhang2', 'Vazirmatn', -apple-system, BlinkMacSystemFont, 'Segoe UI', Roboto, sans-serif;
=======
    font-family: 'Vazirmatn', -apple-system, BlinkMacSystemFont, 'Segoe UI', Roboto, sans-serif;
>>>>>>> 625142d6
    background-color: #fafafa;
    color: #1a1a1a;
    line-height: 1.7;
    font-size: 16px;
    -webkit-font-smoothing: antialiased;
    -moz-osx-font-smoothing: grayscale;
  } */

  /* Typography Scale */
  h1, h2, h3, h4, h5, h6 {
<<<<<<< HEAD
    font-family: 'Farhang2', 'Vazirmatn', serif;
=======
    font-family: 'Vazirmatn', serif;
>>>>>>> 625142d6
    font-weight: 600;
    line-height: 1.3;
    color: #1a1a1a;
  } */

  h1 { font-size: 2.25rem; margin-bottom: 2rem; } */
  h2 { font-size: 1.875rem; margin-bottom: 1.5rem; } */
  h3 { font-size: 1.5rem; margin-bottom: 1.25rem; } */
  h4 { font-size: 1.25rem; margin-bottom: 1rem; } */
  h5 { font-size: 1.125rem; margin-bottom: 0.75rem; } */
  h6 { font-size: 1rem; margin-bottom: 0.75rem; } */

  /* Smooth transitions */
  * {
    transition: all 0.2s ease-in-out;
  } */

  /* RTL specific utilities */
  .rtl {
    direction: rtl;
  } */

  .ltr {
    direction: ltr;
  } */

  /* Fix RTL layout issues */
  .rtl .space-x-2 > * + * {
    margin-right: 0.5rem;
    margin-left: 0;
  } */

  .rtl .space-x-3 > * + * {
    margin-right: 0.75rem;
    margin-left: 0;
  } */

  .rtl .space-x-4 > * + * {
    margin-right: 1rem;
    margin-left: 0;
  } */

  .rtl .space-y-2 > * + * {
    margin-top: 0.5rem;
    margin-bottom: 0;
  } */

  .rtl .space-y-4 > * + * {
    margin-top: 1rem;
    margin-bottom: 0;
  } */

  .rtl .space-y-6 > * + * {
    margin-top: 1.5rem;
    margin-bottom: 0;
  } */

  /* RTL flex utilities */
  .rtl .flex-row-reverse {
    flex-direction: row-reverse;
  } */

  .rtl .justify-start {
    justify-content: flex-end;
  } */

  .rtl .justify-end {
    justify-content: flex-start;
  } */

  /* RTL text alignment */
  .rtl .text-left {
    text-align: right;
  } */

  .rtl .text-right {
    text-align: left;
  } */
} */

@layer components {
  /* Elegant Sidebar */
  .sidebar-item {
    @apply flex items-center gap-4 px-8 py-5 text-gray-600 hover:bg-gray-50 hover:text-gray-900 transition-all duration-300 rounded-xl mx-4 mb-2 font-medium;
  } */
  
  .sidebar-item.active {
    @apply bg-gradient-to-r from-purple-50 to-indigo-50 text-purple-700 border-r-2 border-purple-500 shadow-sm;
  } */

  /* Refined Cards */
  .card {
    @apply bg-white rounded-2xl shadow-sm border border-gray-100 p-10 hover:shadow-md transition-all duration-300;
  } */

  .card-compact {
    @apply bg-white rounded-xl shadow-sm border border-gray-100 p-8 hover:shadow-md transition-all duration-300;
  } */

  .card-stats {
    @apply bg-white rounded-2xl shadow-sm border border-gray-100 p-8 hover:shadow-md transition-all duration-300;
  } */

  /* Elegant Buttons */
  .btn-primary {
    @apply bg-gradient-to-r from-purple-600 to-indigo-600 hover:from-purple-700 hover:to-indigo-700 text-white px-8 py-4 rounded-xl font-medium transition-all duration-300 shadow-sm hover:shadow-md focus:outline-none focus:ring-2 focus:ring-purple-500 focus:ring-offset-2;
  } */

  .btn-secondary {
    @apply bg-gray-50 hover:bg-gray-100 text-gray-700 px-8 py-4 rounded-xl font-medium transition-all duration-300 border border-gray-200 hover:border-gray-300 focus:outline-none focus:ring-2 focus:ring-gray-500 focus:ring-offset-2;
  } */

  .btn-ghost {
    @apply text-gray-600 hover:text-gray-900 hover:bg-gray-50 px-6 py-3 rounded-lg font-medium transition-all duration-300;
  } */

  .btn-danger {
    @apply bg-gradient-to-r from-red-600 to-pink-600 hover:from-red-700 hover:to-pink-700 text-white px-8 py-4 rounded-xl font-medium transition-all duration-300 shadow-sm hover:shadow-md focus:outline-none focus:ring-2 focus:ring-red-500 focus:ring-offset-2;
  } */

  /* Form Elements */
  .input-field {
    @apply w-full px-6 py-4 border border-gray-200 rounded-xl focus:ring-2 focus:ring-purple-500 focus:border-transparent transition-all duration-300 bg-white;
  } */

  .input-field:focus {
    @apply outline-none shadow-sm;
  } */

  .select-field {
    @apply w-full px-6 py-4 border border-gray-200 rounded-xl focus:ring-2 focus:ring-purple-500 focus:border-transparent transition-all duration-300 bg-white;
  } */

  /* Navigation */
  .nav-link {
    @apply text-gray-600 hover:text-gray-900 px-4 py-2 rounded-lg font-medium transition-all duration-300;
  } */

  .nav-link.active {
    @apply text-purple-600 bg-purple-50;
  } */

  /* Tables */
  .table-elegant {
    @apply w-full bg-white rounded-xl shadow-sm border border-gray-100 overflow-hidden;
  } */

  .table-elegant th {
    @apply px-8 py-5 text-left text-sm font-semibold text-gray-700 bg-gray-50 border-b border-gray-100;
  } */

  .table-elegant td {
    @apply px-8 py-5 text-sm text-gray-600 border-b border-gray-50;
  } */

  .table-elegant tr:hover {
    @apply bg-gray-50;
  } */

  /* Status Badges */
  .badge-success {
    @apply inline-flex items-center px-3 py-1 rounded-full text-xs font-medium bg-green-100 text-green-800;
  } */

  .badge-warning {
    @apply inline-flex items-center px-3 py-1 rounded-full text-xs font-medium bg-yellow-100 text-yellow-800;
  } */

  .badge-error {
    @apply inline-flex items-center px-3 py-1 rounded-full text-xs font-medium bg-red-100 text-red-800;
  } */

  .badge-info {
    @apply inline-flex items-center px-3 py-1 rounded-full text-xs font-medium bg-blue-100 text-blue-800;
  } */

  .badge-purple {
    @apply inline-flex items-center px-3 py-1 rounded-full text-xs font-medium bg-purple-100 text-purple-800;
  } */

  /* Layout Components */
  .page-container {
    @apply max-w-7xl mx-auto px-8 py-12;
  } */

  .section-container {
    @apply mb-16;
  } */

  .grid-responsive {
    @apply grid grid-cols-1 md:grid-cols-2 lg:grid-cols-3 gap-8;
  } */

  .grid-stats {
    @apply grid grid-cols-1 md:grid-cols-2 lg:grid-cols-4 gap-8;
  } */

  /* Dashboard Specific */
  .stats-card {
    @apply bg-white rounded-2xl shadow-sm border border-gray-100 p-6 hover:shadow-md transition-all duration-300;
  } */

  .stats-number {
    @apply text-3xl font-bold text-gray-900 mb-2;
  } */

  .stats-label {
    @apply text-sm font-medium text-gray-600;
  } */

  .stats-change {
    @apply text-sm font-medium;
  } */

  .stats-change.positive {
    @apply text-green-600;
  } */

  .stats-change.negative {
    @apply text-red-600;
  } */

  /* Modal Styles */
  .modal-overlay {
    @apply fixed inset-0 bg-black bg-opacity-50 flex items-center justify-center z-50;
  } */

  .modal-content {
    @apply bg-white rounded-2xl shadow-xl max-w-md w-full mx-4 p-6;
  } */

  /* Loading States */
  .loading-skeleton {
    @apply animate-pulse bg-gray-200 rounded-lg;
  } */

  /* Custom Scrollbar */
  ::-webkit-scrollbar {
    width: 8px;
  } */

  ::-webkit-scrollbar-track {
    @apply bg-gray-100 rounded-full;
  } */

  ::-webkit-scrollbar-thumb {
    @apply bg-gray-300 rounded-full hover:bg-gray-400;
  } */

  /* Additional Spacing Utilities */
  .space-y-8 > * + * {
    margin-top: 2rem;
  } */

  .space-y-12 > * + * {
    margin-top: 3rem;
  } */

  .space-x-8 > * + * {
    margin-left: 2rem;
  } */

  /* Better Form Spacing */
  .form-group {
    @apply mb-8;
  } */

  .form-group label {
    @apply block text-sm font-medium text-gray-700 mb-3;
  } */

  /* Chart Containers */
  .chart-container {
    @apply bg-white rounded-2xl shadow-sm border border-gray-100 p-6;
  } */

  /* Filter Bar */
  .filter-bar {
    @apply bg-white rounded-xl shadow-sm border border-gray-100 p-4 mb-6;
  } */

  /* Search Bar */
  .search-bar {
    @apply relative;
  } */

  .search-input {
    @apply w-full pl-10 pr-4 py-3 border border-gray-200 rounded-xl focus:ring-2 focus:ring-purple-500 focus:border-transparent transition-all duration-300 bg-white;
  } */

  .search-icon {
    @apply absolute left-3 top-1/2 transform -translate-y-1/2 text-gray-400;
  } */
} */

/* Dark mode support */
@media (prefers-color-scheme: dark) {
  .dark {
    @apply bg-gray-900 text-gray-100;
  } */
  
  .dark .card {
    @apply bg-gray-800 border-gray-700;
  } */
  
  .dark .sidebar-item {
    @apply text-gray-300 hover:bg-gray-700 hover:text-white;
  } */
} */<|MERGE_RESOLUTION|>--- conflicted
+++ resolved
@@ -3,134 +3,122 @@
 @tailwind utilities;
 
 /* Custom Font Loading - Farhang2 */
-/* @font-face {
+@font-face {
   font-family: 'Farhang2';
   src: url('/fonts/Farhang2-Thin.woff') format('woff');
   font-weight: 100;
   font-style: normal;
   font-display: swap;
-} */
-
-/* @font-face {
+}
+
+@font-face {
   font-family: 'Farhang2';
   src: url('/fonts/Farhang2-ExtraLight.woff') format('woff');
   font-weight: 200;
   font-style: normal;
   font-display: swap;
-} */
-
-/* @font-face {
+}
+
+@font-face {
   font-family: 'Farhang2';
   src: url('/fonts/Farhang2-Light.woff') format('woff');
   font-weight: 300;
   font-style: normal;
   font-display: swap;
-} */
-
-/* @font-face {
+}
+
+@font-face {
   font-family: 'Farhang2';
   src: url('/fonts/Farhang2-Regular.woff') format('woff');
   font-weight: 400;
   font-style: normal;
   font-display: swap;
-} */
-
-/* @font-face {
+}
+
+@font-face {
   font-family: 'Farhang2';
   src: url('/fonts/Farhang2-Medium.woff') format('woff');
   font-weight: 500;
   font-style: normal;
   font-display: swap;
-} */
-
-/* @font-face {
+}
+
+@font-face {
   font-family: 'Farhang2';
   src: url('/fonts/Farhang2-DemiBold.woff') format('woff');
   font-weight: 600;
   font-style: normal;
   font-display: swap;
-} */
-
-/* @font-face {
+}
+
+@font-face {
   font-family: 'Farhang2';
   src: url('/fonts/Farhang2-Bold.woff') format('woff');
   font-weight: 700;
   font-style: normal;
   font-display: swap;
-} */
-
-/* @font-face {
+}
+
+@font-face {
   font-family: 'Farhang2';
   src: url('/fonts/Farhang2-ExtraBold.woff') format('woff');
   font-weight: 800;
   font-style: normal;
   font-display: swap;
-} */
-
-/* @font-face {
+}
+
+@font-face {
   font-family: 'Farhang2';
   src: url('/fonts/Farhang2-Black.woff') format('woff');
   font-weight: 900;
   font-style: normal;
   font-display: swap;
-} */
+}
 
 @layer base {
   html {
-<<<<<<< HEAD
     font-family: 'Farhang2', 'Vazirmatn', -apple-system, BlinkMacSystemFont, 'Segoe UI', Roboto, sans-serif;
-=======
-    font-family: 'Vazirmatn', -apple-system, BlinkMacSystemFont, 'Segoe UI', Roboto, sans-serif;
->>>>>>> 625142d6
     scroll-behavior: smooth;
-  } */
+  }
   
   body {
-<<<<<<< HEAD
     font-family: 'Farhang2', 'Vazirmatn', -apple-system, BlinkMacSystemFont, 'Segoe UI', Roboto, sans-serif;
-=======
-    font-family: 'Vazirmatn', -apple-system, BlinkMacSystemFont, 'Segoe UI', Roboto, sans-serif;
->>>>>>> 625142d6
     background-color: #fafafa;
     color: #1a1a1a;
     line-height: 1.7;
     font-size: 16px;
     -webkit-font-smoothing: antialiased;
     -moz-osx-font-smoothing: grayscale;
-  } */
+  }
 
   /* Typography Scale */
   h1, h2, h3, h4, h5, h6 {
-<<<<<<< HEAD
     font-family: 'Farhang2', 'Vazirmatn', serif;
-=======
-    font-family: 'Vazirmatn', serif;
->>>>>>> 625142d6
     font-weight: 600;
     line-height: 1.3;
     color: #1a1a1a;
-  } */
-
-  h1 { font-size: 2.25rem; margin-bottom: 2rem; } */
-  h2 { font-size: 1.875rem; margin-bottom: 1.5rem; } */
-  h3 { font-size: 1.5rem; margin-bottom: 1.25rem; } */
-  h4 { font-size: 1.25rem; margin-bottom: 1rem; } */
-  h5 { font-size: 1.125rem; margin-bottom: 0.75rem; } */
-  h6 { font-size: 1rem; margin-bottom: 0.75rem; } */
+  }
+
+  h1 { font-size: 2.25rem; margin-bottom: 2rem; }
+  h2 { font-size: 1.875rem; margin-bottom: 1.5rem; }
+  h3 { font-size: 1.5rem; margin-bottom: 1.25rem; }
+  h4 { font-size: 1.25rem; margin-bottom: 1rem; }
+  h5 { font-size: 1.125rem; margin-bottom: 0.75rem; }
+  h6 { font-size: 1rem; margin-bottom: 0.75rem; }
 
   /* Smooth transitions */
   * {
     transition: all 0.2s ease-in-out;
-  } */
+  }
 
   /* RTL specific utilities */
   .rtl {
     direction: rtl;
-  } */
+  }
 
   .ltr {
     direction: ltr;
-  } */
+  }
 
   /* Fix RTL layout issues */
   .rtl .space-x-2 > * + * {
