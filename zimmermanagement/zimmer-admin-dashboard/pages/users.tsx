import React, { useState, useEffect } from 'react';
import Layout from '../components/Layout';
import { adminAPI } from '../lib/api';
import { useAuth } from '../contexts/AuthContext';

interface User {
  id: number;
  email: string;
  name: string;
  phone_number?: string;
  role: string;
  is_admin: boolean;
  is_active: boolean;
  created_at: string;
}

export default function Users() {
  const [users, setUsers] = useState<User[]>([]);
  const [loading, setLoading] = useState(true);
  const [editingUser, setEditingUser] = useState<User | null>(null);
  const [showCreateForm, setShowCreateForm] = useState(false);
  const [formData, setFormData] = useState({
    email: '',
    name: '',
    password: '',
    role: 'customer',
    is_admin: false,
    is_active: true
  });
  const { user } = useAuth();

  useEffect(() => {
    if (user) {
      fetchUsers();
    }
  }, [user]);

  const fetchUsers = async () => {
      console.log("fetchUsers called - DEBUG");
    try {
      setLoading(true);
      const data = await adminAPI.getUsers({ is_active: true }); // Only show active users
      console.log("Full API response:", data);
<<<<<<< HEAD
=======
      // The API returns the users array directly, not wrapped in an object
      setUsers(data || []);
>>>>>>> 2f4ad33d
      console.log("API response type:", typeof data);
      console.log("API response is array:", Array.isArray(data));
      console.log("API response length:", data?.length);
      
      // Handle different possible response formats
      let usersArray = [];
      if (Array.isArray(data)) {
        usersArray = data;
      } else if (data && Array.isArray(data.users)) {
        usersArray = data.users;
      } else if (data && Array.isArray(data.data)) {
        usersArray = data.data;
      }
      
      console.log("Final users array:", usersArray);
      setUsers(usersArray);
    } catch (error) {
      console.error('Error fetching users:', error);
    } finally {
      setLoading(false);
    }
  };

  const handleCreateUser = async (e: React.FormEvent) => {
    e.preventDefault();
    // Validate password length
    if (formData.password.length < 8) {
      alert("Password must be at least 8 characters long");
      return;
    }
    try {
      // Convert is_admin to role for backend
      const userData = {
        ...formData,
        role: formData.is_admin ? 'manager' : formData.role
      };
      await adminAPI.createUser(userData);
      setShowCreateForm(false);
      setFormData({
        email: '',
        name: '',
        password: '',
        role: 'customer',
        is_admin: false,
        is_active: true
      });
      fetchUsers();
    } catch (error) {
      console.error('Error creating user:', error);
    }
  };

  const handleUpdateUser = async (userId: number, updateData: Partial<User>) => {
    try {
      await adminAPI.updateUser(userId, updateData);
      setEditingUser(null);
      fetchUsers();
    } catch (error) {
      console.error('Error updating user:', error);
    }
  };

  const handleDeleteUser = async (userId: number) => {
    if (!confirm('Are you sure you want to deactivate this user? They will no longer be able to login.')) return;
    
    try {
      await adminAPI.deleteUser(userId);
      fetchUsers(); // Refresh the list to hide the deactivated user
    } catch (error) {
      console.error('Error deactivating user:', error);
    }
  };

  const getRoleColor = (role: string) => {
    switch (role) {
      case 'admin': return 'bg-red-100 text-red-800';
      case 'manager': return 'bg-blue-100 text-blue-800';
      case 'support_staff': return 'bg-green-100 text-green-800';
      case 'customer': return 'bg-gray-100 text-gray-800';
      default: return 'bg-gray-100 text-gray-800';
    }
  };

  if (loading) {
    return (
      <Layout title="Users">
        <div className="flex items-center justify-center h-64">
          <div className="text-lg">Loading users...</div>
        </div>
      </Layout>
    );
  }

  return (
    <Layout title="Users">
      <div className="space-y-6">
        <div className="flex justify-between items-center">
          <h1 className="text-2xl font-bold text-gray-900">Users</h1>
          <button
            onClick={() => setShowCreateForm(true)}
            className="px-4 py-2 bg-blue-600 text-white rounded-md hover:bg-blue-700"
          >
            Create User
          </button>
        </div>

        <div className="bg-white shadow rounded-lg">
          <div className="px-4 py-5 sm:p-6">
            {users.length === 0 ? (
              <div className="text-center py-8">
                <div className="text-gray-500 text-lg">No users found</div>
              </div>
            ) : (
              <div className="overflow-x-auto">
                <table className="min-w-full divide-y divide-gray-200">
                  <thead className="bg-gray-50">
                    <tr>
                      <th className="px-6 py-3 text-left text-xs font-medium text-gray-500 uppercase tracking-wider">
                        Name
                      </th>
                      <th className="px-6 py-3 text-left text-xs font-medium text-gray-500 uppercase tracking-wider">
                        Email
                      </th>
                      <th className="px-6 py-3 text-left text-xs font-medium text-gray-500 uppercase tracking-wider">
                        Role
                      </th>
                      <th className="px-6 py-3 text-left text-xs font-medium text-gray-500 uppercase tracking-wider">
                        Status
                      </th>
                      <th className="px-6 py-3 text-left text-xs font-medium text-gray-500 uppercase tracking-wider">
                        Created
                      </th>
                      <th className="px-6 py-3 text-left text-xs font-medium text-gray-500 uppercase tracking-wider">
                        Actions
                      </th>
                    </tr>
                  </thead>
                  <tbody className="bg-white divide-y divide-gray-200">
                    {users.map((user) => (
                      <tr key={user.id}>
                        <td className="px-6 py-4 whitespace-nowrap text-sm font-medium text-gray-900">
                          {user.name}
                        </td>
                        <td className="px-6 py-4 whitespace-nowrap text-sm text-gray-500">
                          {user.email}
                        </td>
                        <td className="px-6 py-4 whitespace-nowrap">
                          <span className={`inline-flex px-2 py-1 text-xs font-semibold rounded-full ${getRoleColor(user.role)}`}>
                            {user.role}
                          </span>
                        </td>
                        <td className="px-6 py-4 whitespace-nowrap">
                          <span className={`inline-flex px-2 py-1 text-xs font-semibold rounded-full ${user.is_active ? 'bg-green-100 text-green-800' : 'bg-red-100 text-red-800'}`}>
                            {user.is_active ? 'Active' : 'Inactive'}
                          </span>
                        </td>
                        <td className="px-6 py-4 whitespace-nowrap text-sm text-gray-500">
                          {new Date(user.created_at).toLocaleDateString()}
                        </td>
                        <td className="px-6 py-4 whitespace-nowrap text-sm font-medium space-x-2">
                          <button
                            onClick={() => setEditingUser(user)}
                            className="text-blue-600 hover:text-blue-900"
                          >
                            Edit
                          </button>
                          <button
                            onClick={() => handleDeleteUser(user.id)}
                            className="text-red-600 hover:text-red-900"
                          >
                            Deactivate
                          </button>
                        </td>
                      </tr>
                    ))}
                  </tbody>
                </table>
              </div>
            )}
          </div>
        </div>

        {/* Create User Modal */}
        {showCreateForm && (
          <div className="fixed inset-0 bg-gray-600 bg-opacity-50 overflow-y-auto h-full w-full z-50">
            <div className="relative top-20 mx-auto p-5 border w-96 shadow-lg rounded-md bg-white">
              <div className="mt-3">
                <h3 className="text-lg font-medium text-gray-900 mb-4">Create User</h3>
                
                <form onSubmit={handleCreateUser} className="space-y-4">
                  <div>
                    <label className="block text-sm font-medium text-gray-700 mb-2">
                      Email
                    </label>
                    <input
                      type="email"
                      value={formData.email}
                      onChange={(e) => setFormData({...formData, email: e.target.value})}
                      required
                      className="w-full px-3 py-2 border border-gray-300 rounded-md focus:outline-none focus:ring-2 focus:ring-blue-500"
                    />
                  </div>
                  
                  <div>
                    <label className="block text-sm font-medium text-gray-700 mb-2">
                      Name
                    </label>
                    <input
                      type="text"
                      value={formData.name}
                      onChange={(e) => setFormData({...formData, name: e.target.value})}
                      required
                      className="w-full px-3 py-2 border border-gray-300 rounded-md focus:outline-none focus:ring-2 focus:ring-blue-500"
                    />
                  </div>
                  
                  <div>
                    <label className="block text-sm font-medium text-gray-700 mb-2">
                      Password
                    </label>
                    <input
                      type="password"
                      minLength={8}
                      title="Password must be at least 8 characters long"
                      value={formData.password}
                      onChange={(e) => setFormData({...formData, password: e.target.value})}
                      required
                      className="w-full px-3 py-2 border border-gray-300 rounded-md focus:outline-none focus:ring-2 focus:ring-blue-500"
                    />
                  </div>
                  
                  <div>
                    <label className="block text-sm font-medium text-gray-700 mb-2">
                      Role
                    </label>
                    <select
                      value={formData.role}
                      onChange={(e) => setFormData({...formData, role: e.target.value})}
                      className="w-full px-3 py-2 border border-gray-300 rounded-md focus:outline-none focus:ring-2 focus:ring-blue-500"
                    >
                      <option value="customer">Customer</option>
                      <option value="support_staff">Support Staff</option>
                      <option value="manager">Manager</option>
                    </select>
                  </div>
                  
                  <div className="flex items-center">
                    <input
                      type="checkbox"
                      checked={formData.is_admin}
                      onChange={(e) => setFormData({...formData, is_admin: e.target.checked})}
                      className="h-4 w-4 text-blue-600 focus:ring-blue-500 border-gray-300 rounded"
                    />
                    <label className="ml-2 block text-sm text-gray-700">
                      Admin
                    </label>
                  </div>

                  <div className="flex justify-end space-x-3">
                    <button
                      type="button"
                      onClick={() => setShowCreateForm(false)}
                      className="px-4 py-2 border border-gray-300 rounded-md text-gray-700 hover:bg-gray-50"
                    >
                      Cancel
                    </button>
                    <button
                      type="submit"
                      className="px-4 py-2 bg-blue-600 text-white rounded-md hover:bg-blue-700"
                    >
                      Create User
                    </button>
                  </div>
                </form>
              </div>
            </div>
          </div>
        )}

        {/* Edit User Modal */}
        {editingUser && (
          <div className="fixed inset-0 bg-gray-600 bg-opacity-50 overflow-y-auto h-full w-full z-50">
            <div className="relative top-20 mx-auto p-5 border w-96 shadow-lg rounded-md bg-white">
              <div className="mt-3">
                <h3 className="text-lg font-medium text-gray-900 mb-4">Edit User</h3>
                
                <form onSubmit={(e) => {
                  e.preventDefault();
    // Validate password length
    if (formData.password.length < 8) {
      alert("Password must be at least 8 characters long");
      return;
    }
                  const formData = new FormData(e.target as HTMLFormElement);
                  const updateData = {
                    name: formData.get('name') as string,
                    role: formData.get('role') as string,
                    is_admin: formData.has('is_admin'),
                    is_active: formData.has('is_active')
                  };
                  handleUpdateUser(editingUser.id, updateData);
                }} className="space-y-4">
                  <div>
                    <label className="block text-sm font-medium text-gray-700 mb-2">
                      Name
                    </label>
                    <input
                      type="text"
                      name="name"
                      defaultValue={editingUser.name}
                      required
                      className="w-full px-3 py-2 border border-gray-300 rounded-md focus:outline-none focus:ring-2 focus:ring-blue-500"
                    />
                  </div>
                  
                  <div>
                    <label className="block text-sm font-medium text-gray-700 mb-2">
                      Role
                    </label>
                    <select
                      name="role"
                      defaultValue={editingUser.role}
                      className="w-full px-3 py-2 border border-gray-300 rounded-md focus:outline-none focus:ring-2 focus:ring-blue-500"
                    >
                      <option value="customer">Customer</option>
                      <option value="support_staff">Support Staff</option>
                      <option value="manager">Manager</option>
                    </select>
                  </div>
                  
                  <div className="flex items-center">
                    <input
                      type="checkbox"
                      name="is_admin"
                      defaultChecked={editingUser.is_admin}
                      className="h-4 w-4 text-blue-600 focus:ring-blue-500 border-gray-300 rounded"
                    />
                    <label className="ml-2 block text-sm text-gray-700">
                      Admin
                    </label>
                  </div>

                  <div className="flex items-center">
                    <input
                      type="checkbox"
                      name="is_active"
                      defaultChecked={editingUser.is_active}
                      className="h-4 w-4 text-blue-600 focus:ring-blue-500 border-gray-300 rounded"
                    />
                    <label className="ml-2 block text-sm text-gray-700">
                      Active
                    </label>
                  </div>

                  <div className="flex justify-end space-x-3">
                    <button
                      type="button"
                      onClick={() => setEditingUser(null)}
                      className="px-4 py-2 border border-gray-300 rounded-md text-gray-700 hover:bg-gray-50"
                    >
                      Cancel
                    </button>
                    <button
                      type="submit"
                      className="px-4 py-2 bg-blue-600 text-white rounded-md hover:bg-blue-700"
                    >
                      Update User
                    </button>
                  </div>
                </form>
              </div>
            </div>
          </div>
        )}
      </div>
    </Layout>
  );
}<|MERGE_RESOLUTION|>--- conflicted
+++ resolved
@@ -41,11 +41,6 @@
       setLoading(true);
       const data = await adminAPI.getUsers({ is_active: true }); // Only show active users
       console.log("Full API response:", data);
-<<<<<<< HEAD
-=======
-      // The API returns the users array directly, not wrapped in an object
-      setUsers(data || []);
->>>>>>> 2f4ad33d
       console.log("API response type:", typeof data);
       console.log("API response is array:", Array.isArray(data));
       console.log("API response length:", data?.length);
